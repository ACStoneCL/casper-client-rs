--- conflicted
+++ resolved
@@ -29,13 +29,8 @@
 * Change `put-deploy` and `make-deploy` subcommands to support transfers.
 * Change `make-deploy`, `make-transfer` and `sign-deploy` to not overwrite files unless `--force` is passed.
 * Change `make-deploy`, `make-transfer` and `sign-deploy` to use transactional file writing for enhanced safety and reliability.
-<<<<<<< HEAD
 * Update pinned version of Rust to `nightly-2021-06-17`
 * Change the Rust interface of the client library to expose `async` functions, instead of running an executor internally.
-=======
-* Update pinned version of Rust to `nightly-2021-06-17`.
-
->>>>>>> 52e3ea32
 
 
 ## [1.2.0] - 2021-05-27
