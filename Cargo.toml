[package]
name = "casper-client"
version = "1.5.1" # when updating, also update 'html_root_url' in lib.rs
authors = ["Marc Brinkmann <marc@casperlabs.io>", "Fraser Hutchison <fraser@casperlabs.io>"]
edition = "2021"
description = "A client library and binary for interacting with the Casper network"
documentation = "https://docs.rs/casper-client"
readme = "README.md"
homepage = "https://casperlabs.io"
repository = "https://github.com/casper-ecosystem/casper-client-rs"
license = "Apache-2.0"

[lib]
name = "casper_client"
path = "lib/lib.rs"

[[bin]]
name = "casper-client"
path = "src/main.rs"
doc = false

[dependencies]
async-trait = "0.1.59"
base16 = "0.2.1"
<<<<<<< HEAD
base64 = "0.13.1"
casper-hashing = "*"
casper-types = { version = "*", features = ["std"] }
clap = { version = "4", features = ["cargo", "deprecated"] }
clap_complete = "4"
derp = "0.0.14"
ed25519-dalek = { version = "1", default-features = false }
getrandom = "0.2.8"
hex-buffer-serde = "0.4.0"
=======
base64 = "0.13.0"
casper-execution-engine = "4.0.0"
casper-node = "=1.4.15-alt"
casper-hashing = "1.4.4"
casper-types = {version = "2.0.0", features = ["std"]}
clap = "2"
>>>>>>> 4717ac4e
humantime = "2"
itertools = "0.10.5"
jsonrpc-lite = "0.6.0"
k256 = { version = "0.7.3", features = ["arithmetic", "ecdsa", "sha256", "zeroize"] }
num-traits = "0.2.15"
once_cell = "1"
pem = "1"
rand = "0.8.5"
reqwest = { version = "0.11.13", features = ["json"] }
schemars = "0.8"
serde = { version = "1", default-features = false, features = ["derive"] }
serde_json = { version = "1", features = ["preserve_order"] }
signature = "1"
tempfile = "3"
thiserror = "=1.0.34"
tokio = { version = "1.23.0", features = ["macros", "net", "rt-multi-thread", "sync", "time"] }
uint = "0.9.4"
untrusted = "0.9.0"

[build-dependencies]
vergen = { version = "7", default-features = false, features = ["git"] }

[patch.crates-io]
casper-hashing = { git = "https://github.com/casper-network/casper-node", branch = "feat-fast-sync-v2" }
casper-types = { git = "https://github.com/casper-network/casper-node", branch = "feat-fast-sync-v2" }

[package.metadata.deb]
features = ["vendored-openssl"]
revision = "0"
assets = [
    ["./target/release/casper-client", "/usr/bin/casper-client", "755"],
]
extended-description = """
Package for Casper Client to connect to Casper Node.

For information on using package, see https://github.com/CasperLabs/casper-node
"""

[package.metadata.deb.variants.bionic]
name = "casper-client"
revision = "0+bionic"

[package.metadata.deb.variants.focal]
name = "casper-client"
revision = "0+focal"

[package.metadata.rpm]
package = "casper-client"

[package.metadata.rpm.cargo]
buildflags = ["--release"]

[package.metadata.rpm.targets]
casper-client = { path = "/usr/bin/casper-client" }<|MERGE_RESOLUTION|>--- conflicted
+++ resolved
@@ -22,24 +22,15 @@
 [dependencies]
 async-trait = "0.1.59"
 base16 = "0.2.1"
-<<<<<<< HEAD
 base64 = "0.13.1"
 casper-hashing = "*"
 casper-types = { version = "*", features = ["std"] }
-clap = { version = "4", features = ["cargo", "deprecated"] }
+clap = { version = "4", features = ["cargo", "deprecated", "wrap_help"] }
 clap_complete = "4"
 derp = "0.0.14"
 ed25519-dalek = { version = "1", default-features = false }
 getrandom = "0.2.8"
 hex-buffer-serde = "0.4.0"
-=======
-base64 = "0.13.0"
-casper-execution-engine = "4.0.0"
-casper-node = "=1.4.15-alt"
-casper-hashing = "1.4.4"
-casper-types = {version = "2.0.0", features = ["std"]}
-clap = "2"
->>>>>>> 4717ac4e
 humantime = "2"
 itertools = "0.10.5"
 jsonrpc-lite = "0.6.0"
@@ -63,8 +54,8 @@
 vergen = { version = "7", default-features = false, features = ["git"] }
 
 [patch.crates-io]
-casper-hashing = { git = "https://github.com/casper-network/casper-node", branch = "feat-fast-sync-v2" }
-casper-types = { git = "https://github.com/casper-network/casper-node", branch = "feat-fast-sync-v2" }
+casper-hashing = { git = "https://github.com/casper-network/casper-node", branch = "release-1.5.0-rc.1" }
+casper-types = { git = "https://github.com/casper-network/casper-node", branch = "release-1.5.0-rc.1" }
 
 [package.metadata.deb]
 features = ["vendored-openssl"]
