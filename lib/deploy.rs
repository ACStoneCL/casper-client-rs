use rand::{self, distributions::Alphanumeric, Rng};
use serde::{Deserialize, Serialize};
use std::{
    fs::{self, File},
    io::{self, BufReader, Read, Write},
    path::{Path, PathBuf},
};

use casper_execution_engine::core::engine_state::ExecutableDeployItem;
use casper_node::{
    rpcs::{account::PutDeploy, chain::GetBlockResult, info::GetDeploy, RpcWithParams},
    types::{Deploy, DeployHash, TimeDiff, Timestamp},
};
<<<<<<< HEAD
use casper_types::{ProtocolVersion, PublicKey, RuntimeArgs, SecretKey, URef, U512};
=======
use casper_types::{ProtocolVersion, RuntimeArgs, SecretKey, UIntParseError, URef, U512};
>>>>>>> 747046e3

use crate::{
    error::{Error, Result},
    parsing,
    rpc::RpcClient,
};

/// The maximum permissible size in bytes of a Deploy when serialized via `ToBytes`.
///
/// Note: this should be kept in sync with the value of `[deploys.max_deploy_size]` in the
/// production chainspec.
const MAX_SERIALIZED_SIZE: u32 = 1_024 * 1_024;

/// SendDeploy allows sending a deploy to the node.
pub(crate) struct SendDeploy;

/// Transfer allows transferring an amount between accounts.
pub(crate) struct Transfer {}

impl RpcClient for PutDeploy {
    const RPC_METHOD: &'static str = Self::METHOD;
}

impl RpcClient for GetDeploy {
    const RPC_METHOD: &'static str = Self::METHOD;
}

impl RpcClient for SendDeploy {
    const RPC_METHOD: &'static str = PutDeploy::METHOD;
}

impl RpcClient for Transfer {
    const RPC_METHOD: &'static str = PutDeploy::METHOD;
}

/// Result for "chain_get_block" RPC response.
#[derive(Serialize, Deserialize, Debug)]
pub struct ListDeploysResult {
    /// The RPC API version.
    pub api_version: ProtocolVersion,
    /// The deploy hashes of the block, if found.
    pub deploy_hashes: Option<Vec<DeployHash>>,
    /// The transfer deploy hashes of the block, if found.
    pub transfer_hashes: Option<Vec<DeployHash>>,
}

impl From<GetBlockResult> for ListDeploysResult {
    fn from(get_block_result: GetBlockResult) -> Self {
        ListDeploysResult {
            api_version: get_block_result.api_version,
            deploy_hashes: get_block_result
                .block
                .as_ref()
                .map(|block| block.deploy_hashes().clone()),
            transfer_hashes: get_block_result
                .block
                .as_ref()
                .map(|block| block.transfer_hashes().clone()),
        }
    }
}

/// An output abstraction for associating a Write with some metadata.
pub(super) enum OutputKind<'a> {
    File {
        /// The path of the output file.
        path: &'a str,
        /// The path to a temp file in the same directory as the output file, this is used to make
        /// the write operation transactional. This is used to make sure that the file at `path` is
        /// not damaged if it exists.
        tmp_path: PathBuf,
        /// If `overwrite_if_exists` is `true`, then the file at `path` will be overwritten.
        overwrite_if_exists: bool,
    },
    Stdout,
}

impl<'a> OutputKind<'a> {
    /// This is a convenience method that acts as a constructor for a new `OutputKind::File` enum
    /// variant.
    pub(super) fn file(path: &'a str, overwrite_if_exists: bool) -> Self {
        let collision_resistant_string = rand::thread_rng()
            .sample_iter(&Alphanumeric)
            .take(5)
            .map(char::from)
            .collect::<String>();
        let extension = format!(".{}.tmp", &collision_resistant_string);
        let tmp_path = Path::new(path).with_extension(extension);
        OutputKind::File {
            path,
            tmp_path,
            overwrite_if_exists,
        }
    }

    /// `get()` returns a Result containing a Write trait object.
    pub(super) fn get(&self) -> Result<Box<dyn Write>> {
        match self {
            OutputKind::File {
                path,
                tmp_path,
                overwrite_if_exists,
                ..
            } => {
                let path = PathBuf::from(path);
                if path.exists() && !overwrite_if_exists {
                    return Err(Error::FileAlreadyExists(path));
                }
                let file = File::create(&tmp_path).map_err(|error| Error::IoError {
                    context: format!("failed to create {}", tmp_path.display()),
                    error,
                })?;

                let write: Box<dyn Write> = Box::new(file);
                Ok(write)
            }
            OutputKind::Stdout if cfg!(test) => Ok(Box::new(io::sink())),
            OutputKind::Stdout => Ok(Box::new(io::stdout())),
        }
    }

    /// `commit()` When called on an `OutputKind::File` causes the temp file to be renamed (moved)
    /// to its `path`. When called on an `OutputKind::Stdout` it acts as a noop function.
    pub(super) fn commit(self) -> Result<()> {
        match self {
            OutputKind::File { path, tmp_path, .. } => {
                fs::rename(&tmp_path, path).map_err(|error| Error::IoError {
                    context: format!(
                        "Could not move tmp file {} to destination {}",
                        tmp_path.display(),
                        path
                    ),
                    error,
                })
            }
            OutputKind::Stdout => Ok(()),
        }
    }
}

/// `DeployParams` are used as a helper to construct a `Deploy` with
/// `DeployExt::with_payment_and_session`.
pub struct DeployParams {
    /// The secret key for this `Deploy`.
    pub secret_key: SecretKey,

    /// The creation timestamp of this `Deploy`.
    pub timestamp: Timestamp,

    /// The time to live for this `Deploy`.
    pub ttl: TimeDiff,

    /// The gas price for this `Deploy`.
    pub gas_price: u64,

    /// A list of other `Deploy`s (hashes) that this `Deploy` depends upon.
    pub dependencies: Vec<DeployHash>,

    /// The name of the chain this `Deploy` will be considered for inclusion in.
    pub chain_name: String,

    /// Optional public key of the account creating the Deploy.
    pub session_account: Option<PublicKey>,
}

/// An extension trait that adds some client-specific functionality to `Deploy`.
pub(super) trait DeployExt {
    /// Constructs a `Deploy`.
    fn with_payment_and_session(
        params: DeployParams,
        payment: ExecutableDeployItem,
        session: ExecutableDeployItem,
    ) -> Result<Deploy>;

    /// Constructs a transfer `Deploy`.
    fn new_transfer(
        amount: &str,
        source_purse: Option<URef>,
        target_account: &str,
        transfer_id: &str,
        params: DeployParams,
        payment: ExecutableDeployItem,
    ) -> Result<Deploy>;

    /// Writes the `Deploy` to `output`.
    fn write_deploy<W>(&self, output: W) -> Result<()>
    where
        W: Write;

    /// Reads a `Deploy` from the `input`.
    fn read_deploy<R>(input: R) -> Result<Deploy>
    where
        R: Read;

    /// Reads a `Deploy` from the reader at `input`, signs it, then writes it back to `output`.
    fn sign_and_write_deploy<R, W>(input: R, secret_key: SecretKey, output: W) -> Result<()>
    where
        R: Read,
        W: Write;
}

impl DeployExt for Deploy {
    fn with_payment_and_session(
        params: DeployParams,
        payment: ExecutableDeployItem,
        session: ExecutableDeployItem,
    ) -> Result<Deploy> {
        let DeployParams {
            timestamp,
            ttl,
            gas_price,
            dependencies,
            chain_name,
            secret_key,
            session_account,
        } = params;

        let deploy = Deploy::new(
            timestamp,
            ttl,
            gas_price,
            dependencies,
            chain_name,
            payment,
            session,
            &secret_key,
            session_account,
        );
        deploy.is_valid_size(MAX_SERIALIZED_SIZE)?;
        Ok(deploy)
    }

    fn new_transfer(
        amount: &str,
        source_purse: Option<URef>,
        target_account: &str,
        transfer_id: &str,
        params: DeployParams,
        payment: ExecutableDeployItem,
    ) -> Result<Deploy> {
        const TRANSFER_ARG_AMOUNT: &str = "amount";
        const TRANSFER_ARG_SOURCE: &str = "source";
        const TRANSFER_ARG_TARGET: &str = "target";
        const TRANSFER_ARG_ID: &str = "id";

        let amount = U512::from_dec_str(amount).map_err(|err| Error::FailedToParseUint {
            context: TRANSFER_ARG_AMOUNT,
            error: UIntParseError::FromDecStr(err),
        })?;
        let target_account = parsing::parse_public_key(target_account)?;
        let transfer_id = parsing::transfer_id(transfer_id)?;

        let mut transfer_args = RuntimeArgs::new();
        transfer_args.insert(TRANSFER_ARG_AMOUNT, amount)?;

        if let Some(source_purse) = source_purse {
            transfer_args.insert(TRANSFER_ARG_SOURCE, source_purse)?;
        }

        let target_account_hash = target_account.to_account_hash().value();
        transfer_args.insert(TRANSFER_ARG_TARGET, target_account_hash)?;

        let maybe_transfer_id = Some(transfer_id);
        transfer_args.insert(TRANSFER_ARG_ID, maybe_transfer_id)?;

        let session = ExecutableDeployItem::Transfer {
            args: transfer_args,
        };

        Deploy::with_payment_and_session(params, payment, session)
    }

    fn write_deploy<W>(&self, mut output: W) -> Result<()>
    where
        W: Write,
    {
        let content = serde_json::to_string_pretty(self)?;
        output
            .write_all(content.as_bytes())
            .map_err(|error| Error::IoError {
                context: "unable to write deploy".to_owned(),
                error,
            })
    }

    fn read_deploy<R>(input: R) -> Result<Deploy>
    where
        R: Read,
    {
        let reader = BufReader::new(input);
        let deploy: Deploy = serde_json::from_reader(reader)?;
        deploy.is_valid_size(MAX_SERIALIZED_SIZE)?;
        Ok(deploy)
    }

    fn sign_and_write_deploy<R, W>(input: R, secret_key: SecretKey, output: W) -> Result<()>
    where
        R: Read,
        W: Write,
    {
        let mut deploy = Deploy::read_deploy(input)?;
        deploy.sign(&secret_key);
        deploy.is_valid_size(MAX_SERIALIZED_SIZE)?;
        deploy.write_deploy(output)?;
        Ok(())
    }
}

#[cfg(test)]
mod tests {
    use std::convert::TryInto;

    use casper_node::{crypto::AsymmetricKeyExt, types::ExcessiveSizeDeployError};

    use super::*;
    use crate::{DeployStrParams, PaymentStrParams, SessionStrParams};

    const PKG_HASH: &str = "09dcee4b212cfd53642ab323fbef07dafafc6f945a80a00147f62910a915c4e6";
    const ENTRYPOINT: &str = "entrypoint";
    const VERSION: &str = "0.1.0";
    const SAMPLE_DEPLOY: &str = r#"{
      "hash": "4858bbd79ab7b825244c4e6959cbcd588a05608168ef36518bc6590937191d55",
      "header": {
        "account": "01f60bce2bb1059c41910eac1e7ee6c3ef4c8fcc63a901eb9603c1524cadfb0c18",
        "timestamp": "2021-01-19T01:18:19.120Z",
        "ttl": "10s",
        "gas_price": 1,
        "body_hash": "95f2f2358c4864f01f8b073ae6f5ae67baeaf7747fc0799d0078743c513bc1de",
        "dependencies": [
          "be5fdeea0240e999e376f8ecbce1bd4fd9336f58dae4a5842558a4da6ad35aa8",
          "168d7ea9c88e76b3eef72759f2a7af24663cc871a469c7ba1387ca479e82fb41"
        ],
        "chain_name": "casper-test-chain-name-1"
      },
      "payment": {
        "StoredVersionedContractByHash": {
          "hash": "09dcee4b212cfd53642ab323fbef07dafafc6f945a80a00147f62910a915c4e6",
          "version": null,
          "entry_point": "entrypoint",
          "args": [
            [
              "name_01",
              {
                "cl_type": "Bool",
                "bytes": "00",
                "parsed": false
              }
            ],
            [
              "name_02",
              {
                "cl_type": "I32",
                "bytes": "2a000000",
                "parsed": 42
              }
            ]
          ]
        }
      },
      "session": {
        "StoredVersionedContractByHash": {
          "hash": "09dcee4b212cfd53642ab323fbef07dafafc6f945a80a00147f62910a915c4e6",
          "version": null,
          "entry_point": "entrypoint",
          "args": [
            [
              "name_01",
              {
                "cl_type": "Bool",
                "bytes": "00",
                "parsed": false
              }
            ],
            [
              "name_02",
              {
                "cl_type": "I32",
                "bytes": "2a000000",
                "parsed": 42
              }
            ]
          ]
        }
      },
      "approvals": [
        {
          "signer": "01f60bce2bb1059c41910eac1e7ee6c3ef4c8fcc63a901eb9603c1524cadfb0c18",
          "signature": "010f538ef188770cdbf608bc2d7aa9460108b419b2b629f5e0714204a7f29149809a1d52776b0c514e3320494fdf6f9e9747f06f2c14ddf6f924ce218148e2840a"
        },
        {
          "signer": "01e67d6e56ae07eca98b07ecec8cfbe826b4d5bc51f3a86590c0882cdafbd72fcc",
          "signature": "01c4f58d7f6145c1e4397efce766149cde5450cbe74991269161e5e1f30a397e6bc4c484f3c72a645cefd42c55cfde0294bfd91de55ca977798c3c8d2a7e43a40c"
        }
      ]
    }"#;

    pub fn deploy_params() -> DeployStrParams<'static> {
        DeployStrParams {
            secret_key: "../resources/local/secret_keys/node-1.pem",
            ttl: "10s",
            chain_name: "casper-test-chain-name-1",
            gas_price: "1",
            dependencies: vec![
                "be5fdeea0240e999e376f8ecbce1bd4fd9336f58dae4a5842558a4da6ad35aa8",
                "168d7ea9c88e76b3eef72759f2a7af24663cc871a469c7ba1387ca479e82fb41",
            ],
            ..Default::default()
        }
    }

    pub fn malformed_deploy_params() -> DeployStrParams<'static> {
        let mut params = deploy_params();
        params.session_account = "incorrect string";
        params
    }

    fn args_simple() -> Vec<&'static str> {
        vec!["name_01:bool='false'", "name_02:i32='42'"]
    }

    #[test]
    fn should_create_deploy() {
        let deploy_params = deploy_params();
        let payment_params =
            PaymentStrParams::with_package_hash(PKG_HASH, VERSION, ENTRYPOINT, args_simple(), "");
        let session_params =
            SessionStrParams::with_package_hash(PKG_HASH, VERSION, ENTRYPOINT, args_simple(), "");

        let mut output = Vec::new();

        let deploy = Deploy::with_payment_and_session(
            deploy_params.try_into().unwrap(),
            payment_params.try_into().unwrap(),
            session_params.try_into().unwrap(),
        )
        .unwrap();
        deploy.write_deploy(&mut output).unwrap();

        // The test output can be used to generate data for SAMPLE_DEPLOY:
        // let secret_key = SecretKey::generate_ed25519().unwrap();
        // deploy.sign(&secret_key, &mut casper_node::new_rng());
        // println!("{}", serde_json::to_string_pretty(&deploy).unwrap());

        let result = String::from_utf8(output).unwrap();

        let expected = Deploy::read_deploy(SAMPLE_DEPLOY.as_bytes()).unwrap();
        let actual = Deploy::read_deploy(result.as_bytes()).unwrap();

        assert_eq!(expected.header().account(), actual.header().account());
        assert_eq!(expected.header().ttl(), actual.header().ttl());
        assert_eq!(expected.header().gas_price(), actual.header().gas_price());
        assert_eq!(expected.header().body_hash(), actual.header().body_hash());
        assert_eq!(expected.payment(), actual.payment());
        assert_eq!(expected.session(), actual.session());
    }

    #[test]
    fn should_fail_to_create_large_deploy() {
        let deploy_params = deploy_params();
        let payment_params =
            PaymentStrParams::with_package_hash(PKG_HASH, VERSION, ENTRYPOINT, args_simple(), "");
        // Create a string arg of 1048576 letter 'a's to ensure the deploy is greater than 1048576
        // bytes.
        let large_args_simple = format!("name_01:string='{:a<1048576}'", "");

        let session_params = SessionStrParams::with_package_hash(
            PKG_HASH,
            VERSION,
            ENTRYPOINT,
            vec![large_args_simple.as_str()],
            "",
        );

        match Deploy::with_payment_and_session(
            deploy_params.try_into().unwrap(),
            payment_params.try_into().unwrap(),
            session_params.try_into().unwrap(),
        ) {
            Err(Error::DeploySizeTooLarge(ExcessiveSizeDeployError {
                max_deploy_size,
                actual_deploy_size,
            })) => {
                assert_eq!(max_deploy_size, MAX_SERIALIZED_SIZE);
                assert!(actual_deploy_size > MAX_SERIALIZED_SIZE as usize);
            }
            Err(error) => panic!("unexpected error: {}", error),
            Ok(_) => panic!("failed to error while creating an excessively large deploy"),
        }
    }

    #[test]
    fn should_read_deploy() {
        let bytes = SAMPLE_DEPLOY.as_bytes();
        assert!(matches!(Deploy::read_deploy(bytes), Ok(_)));
    }

    #[test]
    fn should_sign_deploy() {
        let bytes = SAMPLE_DEPLOY.as_bytes();
        let mut deploy = Deploy::read_deploy(bytes).unwrap();
        deploy
            .is_valid()
            .unwrap_or_else(|error| panic!("{} - {:#?}", error, deploy));
        assert_eq!(
            deploy.approvals().len(),
            2,
            "Sample deploy should have 2 approvals."
        );

        let mut result = Vec::new();
        let secret_key = SecretKey::generate_ed25519().unwrap();
        Deploy::sign_and_write_deploy(bytes, secret_key, &mut result).unwrap();
        let signed_deploy = Deploy::read_deploy(&result[..]).unwrap();

        assert_eq!(
            signed_deploy.approvals().len(),
            deploy.approvals().len() + 1,
            "deploy should be is_valid() because it has been signed {:#?}",
            signed_deploy
        );
    }

    #[test]
<<<<<<< HEAD
    #[should_panic]
    fn should_fail_to_create_deploy_params() {
        TryInto::<DeployParams>::try_into(malformed_deploy_params()).unwrap();
=======
    fn should_create_transfer() {
        use casper_types::{AsymmetricType, PublicKey};

        let secret_key = SecretKey::generate_ed25519().unwrap();
        let public_key = PublicKey::from(&secret_key).to_hex();
        let transfer_deploy = Deploy::new_transfer(
            "10000",
            None,
            &public_key,
            "1",
            deploy_params().try_into().unwrap(),
            ExecutableDeployItem::Transfer {
                args: RuntimeArgs::default(),
            },
        );

        assert!(transfer_deploy.is_ok());
        assert!(transfer_deploy.unwrap().session().is_transfer());
    }

    #[test]
    fn should_fail_to_create_transfer_with_bad_args() {
        let transfer_deploy = Deploy::new_transfer(
            "10000",
            None,
            "bad public key.",
            "1",
            deploy_params().try_into().unwrap(),
            ExecutableDeployItem::Transfer {
                args: RuntimeArgs::default(),
            },
        );

        assert!(matches!(
            transfer_deploy,
            Err(Error::InvalidArgument {
                context: "target_account",
                error: _
            })
        ));
>>>>>>> 747046e3
    }
}<|MERGE_RESOLUTION|>--- conflicted
+++ resolved
@@ -11,11 +11,9 @@
     rpcs::{account::PutDeploy, chain::GetBlockResult, info::GetDeploy, RpcWithParams},
     types::{Deploy, DeployHash, TimeDiff, Timestamp},
 };
-<<<<<<< HEAD
-use casper_types::{ProtocolVersion, PublicKey, RuntimeArgs, SecretKey, URef, U512};
-=======
-use casper_types::{ProtocolVersion, RuntimeArgs, SecretKey, UIntParseError, URef, U512};
->>>>>>> 747046e3
+use casper_types::{
+    ProtocolVersion, PublicKey, RuntimeArgs, SecretKey, UIntParseError, URef, U512,
+};
 
 use crate::{
     error::{Error, Result},
@@ -539,11 +537,6 @@
     }
 
     #[test]
-<<<<<<< HEAD
-    #[should_panic]
-    fn should_fail_to_create_deploy_params() {
-        TryInto::<DeployParams>::try_into(malformed_deploy_params()).unwrap();
-=======
     fn should_create_transfer() {
         use casper_types::{AsymmetricType, PublicKey};
 
@@ -584,6 +577,11 @@
                 error: _
             })
         ));
->>>>>>> 747046e3
+    }
+
+    #[test]
+    #[should_panic]
+    fn should_fail_to_create_deploy_params() {
+        TryInto::<DeployParams>::try_into(malformed_deploy_params()).unwrap();
     }
 }