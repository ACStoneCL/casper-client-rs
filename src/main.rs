mod account_address;
mod block;
mod command;
mod common;
mod deploy;
mod generate_completion;
mod get_account;
mod get_auction_info;
mod get_balance;
mod get_chainspec;
mod get_dictionary_item;
mod get_era_info;
mod get_node_status;
mod get_peers;
mod get_state_root_hash;
mod get_validator_changes;
mod keygen;
mod list_rpcs;
mod query_global_state;

use std::process;

<<<<<<< HEAD
use clap::{crate_version, Command};
=======
use clap::{crate_version, App};
use once_cell::sync::Lazy;
>>>>>>> bd8fbccd

use casper_client::{cli, rpcs::results::GetChainspecResult, SuccessResponse};

use account_address::AccountAddress;
use block::{GetBlock, GetBlockTransfers};
use command::{ClientCommand, Success};
use deploy::{
    GetDeploy, ListDeploys, MakeDeploy, MakeTransfer, PutDeploy, SendDeploy, SignDeploy, Transfer,
};
use generate_completion::GenerateCompletion;
use get_account::GetAccount;
use get_auction_info::GetAuctionInfo;
use get_balance::GetBalance;
use get_chainspec::GetChainspec;
use get_dictionary_item::GetDictionaryItem;
use get_era_info::GetEraInfo;
use get_node_status::GetNodeStatus;
use get_peers::GetPeers;
use get_state_root_hash::GetStateRootHash;
use get_validator_changes::GetValidatorChanges;
use keygen::Keygen;
use list_rpcs::ListRpcs;
use query_global_state::QueryGlobalState;

const APP_NAME: &str = "Casper client";

static VERSION: Lazy<String> =
    Lazy::new(
        || match option_env!("VERGEN_GIT_SHA_SHORT").map(|sha| sha.to_lowercase()) {
            None => crate_version!().to_string(),
            Some(git_sha_short) => {
                if git_sha_short.to_lowercase() == "unknown" {
                    crate_version!().to_string()
                } else {
                    format!("{}-{}", crate_version!(), git_sha_short)
                }
            }
        },
    );

/// This struct defines the order in which the subcommands are shown in the app's help message.
enum DisplayOrder {
    PutDeploy,
    MakeDeploy,
    SignDeploy,
    SendDeploy,
    Transfer,
    MakeTransfer,
    GetDeploy,
    GetBlock,
    GetBlockTransfers,
    ListDeploys,
    GetStateRootHash,
    GetEraInfo,
    QueryGlobalState,
    GetDictionaryItem,
    GetBalance,
    GetAccount,
    GetAuctionInfo,
    GetValidatorChanges,
    GetPeers,
    GetNodeStatus,
    GetChainspec,
    ListRpcs,
    Keygen,
    AccountAddress,
    GenerateCompletion,
}

<<<<<<< HEAD
fn cli() -> Command<'static> {
    Command::new(APP_NAME)
        .version(crate_version!())
=======
fn cli<'a, 'b>() -> App<'a, 'b> {
    App::new(APP_NAME)
        .version(VERSION.as_str())
>>>>>>> bd8fbccd
        .about("A client for interacting with the Casper network")
        .subcommand(PutDeploy::build(DisplayOrder::PutDeploy as usize))
        .subcommand(MakeDeploy::build(DisplayOrder::MakeDeploy as usize))
        .subcommand(SignDeploy::build(DisplayOrder::SignDeploy as usize))
        .subcommand(SendDeploy::build(DisplayOrder::SendDeploy as usize))
        .subcommand(Transfer::build(DisplayOrder::Transfer as usize))
        .subcommand(MakeTransfer::build(DisplayOrder::MakeTransfer as usize))
        .subcommand(GetDeploy::build(DisplayOrder::GetDeploy as usize))
        .subcommand(GetBlock::build(DisplayOrder::GetBlock as usize))
        .subcommand(GetBlockTransfers::build(
            DisplayOrder::GetBlockTransfers as usize,
        ))
        .subcommand(ListDeploys::build(DisplayOrder::ListDeploys as usize))
        .subcommand(GetStateRootHash::build(
            DisplayOrder::GetStateRootHash as usize,
        ))
        .subcommand(GetEraInfo::build(DisplayOrder::GetEraInfo as usize))
        .subcommand(
            QueryGlobalState::build(DisplayOrder::QueryGlobalState as usize).alias("query-state"),
        )
        .subcommand(GetDictionaryItem::build(
            DisplayOrder::GetDictionaryItem as usize,
        ))
        .subcommand(GetBalance::build(DisplayOrder::GetBalance as usize))
        .subcommand(GetAccount::build(DisplayOrder::GetAccount as usize))
        .subcommand(GetAuctionInfo::build(DisplayOrder::GetAuctionInfo as usize))
        .subcommand(GetValidatorChanges::build(
            DisplayOrder::GetValidatorChanges as usize,
        ))
        .subcommand(GetPeers::build(DisplayOrder::GetPeers as usize))
        .subcommand(GetNodeStatus::build(DisplayOrder::GetNodeStatus as usize))
        .subcommand(GetChainspec::build(DisplayOrder::GetChainspec as usize))
        .subcommand(ListRpcs::build(DisplayOrder::ListRpcs as usize))
        .subcommand(Keygen::build(DisplayOrder::Keygen as usize))
        .subcommand(AccountAddress::build(DisplayOrder::AccountAddress as usize))
        .subcommand(GenerateCompletion::build(
            DisplayOrder::GenerateCompletion as usize,
        ))
}

#[tokio::main]
async fn main() {
    let arg_matches = cli().get_matches();
    let (subcommand_name, matches) = arg_matches.subcommand().unwrap_or_else(|| {
        let _ = cli().print_long_help();
        println!();
        process::exit(1);
    });

    let result = match subcommand_name {
        PutDeploy::NAME => PutDeploy::run(matches).await,
        MakeDeploy::NAME => MakeDeploy::run(matches).await,
        SignDeploy::NAME => SignDeploy::run(matches).await,
        SendDeploy::NAME => SendDeploy::run(matches).await,
        Transfer::NAME => Transfer::run(matches).await,
        MakeTransfer::NAME => MakeTransfer::run(matches).await,
        GetDeploy::NAME => GetDeploy::run(matches).await,
        GetBlock::NAME => GetBlock::run(matches).await,
        GetBlockTransfers::NAME => GetBlockTransfers::run(matches).await,
        ListDeploys::NAME => ListDeploys::run(matches).await,
        GetStateRootHash::NAME => GetStateRootHash::run(matches).await,
        GetEraInfo::NAME => GetEraInfo::run(matches).await,
        QueryGlobalState::NAME => QueryGlobalState::run(matches).await,
        GetDictionaryItem::NAME => GetDictionaryItem::run(matches).await,
        GetBalance::NAME => GetBalance::run(matches).await,
        GetAccount::NAME => GetAccount::run(matches).await,
        GetAuctionInfo::NAME => GetAuctionInfo::run(matches).await,
        GetValidatorChanges::NAME => GetValidatorChanges::run(matches).await,
        GetPeers::NAME => GetPeers::run(matches).await,
        GetNodeStatus::NAME => GetNodeStatus::run(matches).await,
        GetChainspec::NAME => GetChainspec::run(matches).await,
        ListRpcs::NAME => ListRpcs::run(matches).await,
        Keygen::NAME => Keygen::run(matches).await,
        AccountAddress::NAME => AccountAddress::run(matches).await,
        GenerateCompletion::NAME => GenerateCompletion::run(matches).await,
        _ => {
            let _ = cli().print_long_help();
            println!();
            process::exit(1);
        }
    };

    let mut verbosity_level = common::verbose::get(matches);
    if verbosity_level == 0 {
        verbosity_level += 1
    }

    match result {
        Ok(Success::Response(response)) => {
            cli::json_pretty_print(&response, verbosity_level).expect("should print");
            if verbosity_level > 1 && subcommand_name == GetChainspec::NAME {
                let success_response: SuccessResponse<GetChainspecResult> =
                    serde_json::from_value(response).expect("should be a chainspec result");
                println!("{}", success_response.result.chainspec_bytes);
            }
        }
        Ok(Success::Output(output)) => println!("{}", output),
        Err(error) => {
            println!("{}", error);
            process::exit(1);
        }
    }
}<|MERGE_RESOLUTION|>--- conflicted
+++ resolved
@@ -20,12 +20,8 @@
 
 use std::process;
 
-<<<<<<< HEAD
 use clap::{crate_version, Command};
-=======
-use clap::{crate_version, App};
 use once_cell::sync::Lazy;
->>>>>>> bd8fbccd
 
 use casper_client::{cli, rpcs::results::GetChainspecResult, SuccessResponse};
 
@@ -95,15 +91,9 @@
     GenerateCompletion,
 }
 
-<<<<<<< HEAD
 fn cli() -> Command<'static> {
     Command::new(APP_NAME)
-        .version(crate_version!())
-=======
-fn cli<'a, 'b>() -> App<'a, 'b> {
-    App::new(APP_NAME)
         .version(VERSION.as_str())
->>>>>>> bd8fbccd
         .about("A client for interacting with the Casper network")
         .subcommand(PutDeploy::build(DisplayOrder::PutDeploy as usize))
         .subcommand(MakeDeploy::build(DisplayOrder::MakeDeploy as usize))
