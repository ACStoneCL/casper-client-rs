--- conflicted
+++ resolved
@@ -119,80 +119,43 @@
         }
     }
 
-<<<<<<< HEAD
-    async fn get_balance(&self, state_root_hash: &str, purse_uref: &str) -> Result<(), ErrWrapper> {
+    async fn get_balance(&self, state_root_hash: &str, purse_uref: &str) -> Result<(), Error> {
         casper_client::get_balance("1", &self.url(), 0, state_root_hash, purse_uref)
             .await
             .map(|_| ())
-            .map_err(ErrWrapper)
-    }
-
-    async fn get_deploy(&self, deploy_hash: &str) -> Result<(), ErrWrapper> {
+    }
+
+    async fn get_deploy(&self, deploy_hash: &str) -> Result<(), Error> {
         casper_client::get_deploy("1", &self.url(), 0, deploy_hash)
             .await
             .map(|_| ())
-            .map_err(ErrWrapper)
-    }
-
-    async fn get_state_root_hash(&self, maybe_block_id: &str) -> Result<(), ErrWrapper> {
+    }
+
+    async fn get_state_root_hash(&self, maybe_block_id: &str) -> Result<(), Error> {
         casper_client::get_state_root_hash("1", &self.url(), 0, maybe_block_id)
             .await
             .map(|_| ())
-            .map_err(ErrWrapper)
-    }
-
-    async fn get_block(&self, maybe_block_id: &str) -> Result<(), ErrWrapper> {
+    }
+
+    async fn get_block(&self, maybe_block_id: &str) -> Result<(), Error> {
         casper_client::get_block("1", &self.url(), 0, maybe_block_id)
             .await
             .map(|_| ())
-            .map_err(ErrWrapper)
-    }
-
-    async fn get_item(
-        &self,
-        state_root_hash: &str,
-        key: &str,
-        path: &str,
-    ) -> Result<(), ErrWrapper> {
+    }
+
+    async fn get_item(&self, state_root_hash: &str, key: &str, path: &str) -> Result<(), Error> {
         casper_client::get_item("1", &self.url(), 0, state_root_hash, key, path)
             .await
             .map(|_| ())
-            .map_err(ErrWrapper)
-=======
-    fn get_balance(&self, state_root_hash: &str, purse_uref: &str) -> Result<(), Error> {
-        casper_client::get_balance("1", &self.url(), 0, state_root_hash, purse_uref).map(|_| ())
-    }
-
-    fn get_deploy(&self, deploy_hash: &str) -> Result<(), Error> {
-        casper_client::get_deploy("1", &self.url(), 0, deploy_hash).map(|_| ())
-    }
-
-    fn get_state_root_hash(&self, maybe_block_id: &str) -> Result<(), Error> {
-        casper_client::get_state_root_hash("1", &self.url(), 0, maybe_block_id).map(|_| ())
-    }
-
-    fn get_block(&self, maybe_block_id: &str) -> Result<(), Error> {
-        casper_client::get_block("1", &self.url(), 0, maybe_block_id).map(|_| ())
-    }
-
-    fn get_item(&self, state_root_hash: &str, key: &str, path: &str) -> Result<(), Error> {
-        casper_client::get_item("1", &self.url(), 0, state_root_hash, key, path).map(|_| ())
->>>>>>> 52e3ea32
     }
 
     async fn transfer(
         &self,
         amount: &str,
         maybe_target_account: &str,
-<<<<<<< HEAD
         deploy_params: DeployStrParams<'_>,
         payment_params: PaymentStrParams<'_>,
-    ) -> Result<(), ErrWrapper> {
-=======
-        deploy_params: DeployStrParams,
-        payment_params: PaymentStrParams,
     ) -> Result<(), Error> {
->>>>>>> 52e3ea32
         casper_client::transfer(
             "1",
             &self.url(),
@@ -209,17 +172,10 @@
 
     async fn put_deploy(
         &self,
-<<<<<<< HEAD
         deploy_params: DeployStrParams<'_>,
         session_params: SessionStrParams<'_>,
         payment_params: PaymentStrParams<'_>,
-    ) -> Result<(), ErrWrapper> {
-=======
-        deploy_params: DeployStrParams,
-        session_params: SessionStrParams,
-        payment_params: PaymentStrParams,
     ) -> Result<(), Error> {
->>>>>>> 52e3ea32
         casper_client::put_deploy(
             "1",
             &self.url(),
@@ -232,27 +188,16 @@
         .map(|_| ())
     }
 
-<<<<<<< HEAD
-    async fn send_deploy_file(&self, input_path: &str) -> Result<(), ErrWrapper> {
+    async fn send_deploy_file(&self, input_path: &str) -> Result<(), Error> {
         casper_client::send_deploy_file("1", &self.url(), 0, input_path)
             .await
             .map(|_| ())
-            .map_err(ErrWrapper)
-    }
-
-    async fn get_auction_info(&self, maybe_block_id: &str) -> Result<(), ErrWrapper> {
+    }
+
+    async fn get_auction_info(&self, maybe_block_id: &str) -> Result<(), Error> {
         casper_client::get_auction_info("1", &self.url(), 0, maybe_block_id)
             .await
             .map(|_| ())
-            .map_err(ErrWrapper)
-=======
-    fn send_deploy_file(&self, input_path: &str) -> Result<(), Error> {
-        casper_client::send_deploy_file("1", &self.url(), 0, input_path).map(|_| ())
-    }
-
-    fn get_auction_info(&self, maybe_block_id: &str) -> Result<(), Error> {
-        casper_client::get_auction_info("1", &self.url(), 0, maybe_block_id).map(|_| ())
->>>>>>> 52e3ea32
     }
 }
 
@@ -323,15 +268,10 @@
     #[tokio::test(flavor = "multi_thread")]
     async fn should_succeed_with_valid_arguments() {
         let server_handle = MockServerHandle::spawn::<GetBalanceParams>(GetBalance::METHOD);
-<<<<<<< HEAD
-        assert_eq!(
+        assert!(matches!(
             server_handle
                 .get_balance(VALID_STATE_ROOT_HASH, VALID_PURSE_UREF)
                 .await,
-=======
-        assert!(matches!(
-            server_handle.get_balance(VALID_STATE_ROOT_HASH, VALID_PURSE_UREF),
->>>>>>> 52e3ea32
             // NOTE: this "success" means that we then fail to validate the response, but that
             // is outside the scope of this test.
             // The MockServerHandle could support a pre-baked response, which should successfully
@@ -345,13 +285,8 @@
     #[tokio::test(flavor = "multi_thread")]
     async fn should_fail_with_empty_arguments() {
         let server_handle = MockServerHandle::spawn::<GetBalanceParams>(GetBalance::METHOD);
-<<<<<<< HEAD
-        assert_eq!(
+        assert!(matches!(
             server_handle.get_balance("", "").await,
-=======
-        assert!(matches!(
-            server_handle.get_balance("", ""),
->>>>>>> 52e3ea32
             Err(Error::CryptoError {
                 context: "state_root_hash",
                 error: CryptoError::FromHex(FromHexError::InvalidStringLength)
@@ -362,13 +297,8 @@
     #[tokio::test(flavor = "multi_thread")]
     async fn should_fail_with_empty_state_root_hash() {
         let server_handle = MockServerHandle::spawn::<GetBalanceParams>(GetBalance::METHOD);
-<<<<<<< HEAD
-        assert_eq!(
+        assert!(matches!(
             server_handle.get_balance("", VALID_PURSE_UREF).await,
-=======
-        assert!(matches!(
-            server_handle.get_balance("", VALID_PURSE_UREF),
->>>>>>> 52e3ea32
             Err(Error::CryptoError {
                 context: "state_root_hash",
                 error: CryptoError::FromHex(FromHexError::InvalidStringLength)
@@ -379,34 +309,22 @@
     #[tokio::test(flavor = "multi_thread")]
     async fn should_fail_with_empty_purse_uref() {
         let server_handle = MockServerHandle::spawn::<GetBalanceParams>(GetBalance::METHOD);
-<<<<<<< HEAD
-        assert_eq!(
+        assert!(matches!(
             server_handle.get_balance(VALID_STATE_ROOT_HASH, "").await,
-            Err(Error::FailedToParseURef("purse_uref", URefFromStrError::InvalidPrefix).into())
-        );
-=======
-        assert!(matches!(
-            server_handle.get_balance(VALID_STATE_ROOT_HASH, ""),
             Err(Error::FailedToParseURef(
                 "purse_uref",
                 URefFromStrError::InvalidPrefix
             ))
         ));
->>>>>>> 52e3ea32
     }
 
     #[tokio::test(flavor = "multi_thread")]
     async fn should_fail_with_bad_state_root_hash() {
         let server_handle = MockServerHandle::spawn::<GetBalanceParams>(GetBalance::METHOD);
-<<<<<<< HEAD
-        assert_eq!(
+        assert!(matches!(
             server_handle
                 .get_balance("deadbeef", VALID_PURSE_UREF)
                 .await,
-=======
-        assert!(matches!(
-            server_handle.get_balance("deadbeef", VALID_PURSE_UREF),
->>>>>>> 52e3ea32
             Err(Error::CryptoError {
                 context: "state_root_hash",
                 error: CryptoError::FromHex(FromHexError::InvalidStringLength)
@@ -422,19 +340,12 @@
     async fn should_succeed_with_valid_block_id() {
         let server_handle =
             MockServerHandle::spawn::<GetStateRootHashParams>(GetStateRootHash::METHOD);
-<<<<<<< HEAD
-        assert_eq!(
+        assert!(matches!(
             server_handle
                 .get_state_root_hash(
                     "7a073a340bb5e0ca60f4c1dbb3254fb0641da79cda7c5aeb5303efa74fcc9eb1",
                 )
                 .await,
-=======
-        assert!(matches!(
-            server_handle.get_state_root_hash(
-                "7a073a340bb5e0ca60f4c1dbb3254fb0641da79cda7c5aeb5303efa74fcc9eb1",
-            ),
->>>>>>> 52e3ea32
             Ok(())
         ));
     }
@@ -442,21 +353,19 @@
     #[tokio::test(flavor = "multi_thread")]
     async fn should_succeed_with_empty_block_id() {
         let server_handle = MockServerHandle::spawn_without_params(GetStateRootHash::METHOD);
-<<<<<<< HEAD
-        assert_eq!(server_handle.get_state_root_hash("").await, Ok(()));
-=======
-        assert!(matches!(server_handle.get_state_root_hash(""), Ok(())));
->>>>>>> 52e3ea32
+        assert!(matches!(
+            server_handle.get_state_root_hash("").await,
+            Ok(())
+        ));
     }
 
     #[tokio::test(flavor = "multi_thread")]
     async fn should_succeed_with_valid_block_height() {
         let server_handle = MockServerHandle::spawn_without_params(GetStateRootHash::METHOD);
-<<<<<<< HEAD
-        assert_eq!(server_handle.get_state_root_hash("1").await, Ok(()));
-=======
-        assert!(matches!(server_handle.get_state_root_hash("1"), Ok(())));
->>>>>>> 52e3ea32
+        assert!(matches!(
+            server_handle.get_state_root_hash("1").await,
+            Ok(())
+        ));
     }
 
     #[tokio::test(flavor = "multi_thread")]
@@ -483,15 +392,9 @@
     #[tokio::test(flavor = "multi_thread")]
     async fn should_succeed_with_valid_block_hash() {
         let server_handle = MockServerHandle::spawn::<GetBlockParams>(GetBlock::METHOD);
-<<<<<<< HEAD
-        assert_eq!(
+        assert!(matches!(
             server_handle.get_block(VALID_STATE_ROOT_HASH).await,
-            Err(ErrWrapper(Error::InvalidResponse(
-=======
-        assert!(matches!(
-            server_handle.get_block(VALID_STATE_ROOT_HASH),
             Err(Error::InvalidResponse(
->>>>>>> 52e3ea32
                 ValidateResponseError::NoBlockInResponse
             ))
         ));
@@ -500,15 +403,9 @@
     #[tokio::test(flavor = "multi_thread")]
     async fn should_succeed_with_valid_block_height() {
         let server_handle = MockServerHandle::spawn::<GetBlockParams>(GetBlock::METHOD);
-<<<<<<< HEAD
-        assert_eq!(
+        assert!(matches!(
             server_handle.get_block("1").await,
-            Err(ErrWrapper(Error::InvalidResponse(
-=======
-        assert!(matches!(
-            server_handle.get_block("1"),
             Err(Error::InvalidResponse(
->>>>>>> 52e3ea32
                 ValidateResponseError::NoBlockInResponse
             ))
         ));
@@ -517,15 +414,9 @@
     #[tokio::test(flavor = "multi_thread")]
     async fn should_succeed_with_valid_empty_block_hash() {
         let server_handle = MockServerHandle::spawn_without_params(GetBlock::METHOD);
-<<<<<<< HEAD
-        assert_eq!(
+        assert!(matches!(
             server_handle.get_block("").await,
-            Err(ErrWrapper(Error::InvalidResponse(
-=======
-        assert!(matches!(
-            server_handle.get_block(""),
             Err(Error::InvalidResponse(
->>>>>>> 52e3ea32
                 ValidateResponseError::NoBlockInResponse
             ))
         ));
@@ -534,17 +425,10 @@
     #[tokio::test(flavor = "multi_thread")]
     async fn should_fail_with_invalid_block_id() {
         let server_handle = MockServerHandle::spawn::<GetBlockParams>(GetBlock::METHOD);
-<<<<<<< HEAD
-        match server_handle.get_block("<not a valid hash>").await {
-            Err(ErrWrapper(Error::FailedToParseInt("block_identifier", _))) => {}
-            other => panic!("incorrect error returned from client {:?}", other),
-        }
-=======
-        assert!(matches!(
-            server_handle.get_block("<not a valid hash>"),
+        assert!(matches!(
+            server_handle.get_block("<not a valid hash>").await,
             Err(Error::FailedToParseInt("block_identifier", _))
         ))
->>>>>>> 52e3ea32
     }
 }
 
@@ -561,37 +445,23 @@
         // in this case, the error means that the request was sent successfully, but due to to the
         // mock implementation fails to validate
 
-<<<<<<< HEAD
-        assert_eq!(
+        assert!(matches!(
             server_handle
                 .get_item(VALID_STATE_ROOT_HASH, VALID_PURSE_UREF, "")
                 .await,
-            Err(
-                Error::InvalidResponse(ValidateResponseError::ValidateResponseFailedToParse).into()
-            )
-        );
-=======
-        assert!(matches!(
-            server_handle.get_item(VALID_STATE_ROOT_HASH, VALID_PURSE_UREF, ""),
             Err(Error::InvalidResponse(
                 ValidateResponseError::ValidateResponseFailedToParse
             ))
         ));
->>>>>>> 52e3ea32
     }
 
     #[tokio::test(flavor = "multi_thread")]
     async fn should_fail_with_invalid_state_root_hash() {
         let server_handle = MockServerHandle::spawn::<GetItemParams>(GetItem::METHOD);
-<<<<<<< HEAD
-        assert_eq!(
+        assert!(matches!(
             server_handle
                 .get_item("<invalid state root hash>", VALID_PURSE_UREF, "")
                 .await,
-=======
-        assert!(matches!(
-            server_handle.get_item("<invalid state root hash>", VALID_PURSE_UREF, ""),
->>>>>>> 52e3ea32
             Err(Error::CryptoError {
                 context: "state_root_hash",
                 error: CryptoError::FromHex(FromHexError::OddLength)
@@ -602,33 +472,21 @@
     #[tokio::test(flavor = "multi_thread")]
     async fn should_fail_with_invalid_key() {
         let server_handle = MockServerHandle::spawn::<GetItemParams>(GetItem::METHOD);
-<<<<<<< HEAD
-        assert_eq!(
+        assert!(matches!(
             server_handle
                 .get_item(VALID_STATE_ROOT_HASH, "invalid key", "")
                 .await,
-            Err(Error::FailedToParseKey.into())
-        );
-=======
-        assert!(matches!(
-            server_handle.get_item(VALID_STATE_ROOT_HASH, "invalid key", ""),
             Err(Error::FailedToParseKey)
         ));
->>>>>>> 52e3ea32
     }
 
     #[tokio::test(flavor = "multi_thread")]
     async fn should_fail_with_empty_key() {
         let server_handle = MockServerHandle::spawn::<GetItemParams>(GetItem::METHOD);
-<<<<<<< HEAD
-        assert_eq!(
+        assert!(matches!(
             server_handle
                 .get_item("<invalid state root hash>", "", "")
                 .await,
-=======
-        assert!(matches!(
-            server_handle.get_item("<invalid state root hash>", "", ""),
->>>>>>> 52e3ea32
             Err(Error::CryptoError {
                 context: "state_root_hash",
                 error: CryptoError::FromHex(FromHexError::OddLength)
@@ -654,13 +512,8 @@
     #[tokio::test(flavor = "multi_thread")]
     async fn should_fail_with_invalid_hash() {
         let server_handle = MockServerHandle::spawn::<GetDeployParams>(GetDeploy::METHOD);
-<<<<<<< HEAD
-        assert_eq!(
+        assert!(matches!(
             server_handle.get_deploy("012345",).await,
-=======
-        assert!(matches!(
-            server_handle.get_deploy("012345",),
->>>>>>> 52e3ea32
             Err(Error::CryptoError {
                 context: "deploy_hash",
                 error: CryptoError::FromHex(FromHexError::InvalidStringLength)
@@ -677,11 +530,7 @@
     #[tokio::test(flavor = "multi_thread")]
     async fn should_succeed() {
         let server_handle = MockServerHandle::spawn_without_params(GetAuctionInfo::METHOD);
-<<<<<<< HEAD
-        assert_eq!(server_handle.get_auction_info("").await, Ok(()));
-=======
-        assert!(matches!(server_handle.get_auction_info(""), Ok(())));
->>>>>>> 52e3ea32
+        assert!(matches!(server_handle.get_auction_info("").await, Ok(())));
     }
 }
 
@@ -774,13 +623,8 @@
     #[tokio::test(flavor = "multi_thread")]
     async fn should_fail_with_bad_deploy_file_path() {
         let server_handle = MockServerHandle::spawn::<PutDeployParams>(PutDeploy::METHOD);
-<<<<<<< HEAD
-        if let Err(ErrWrapper(Error::IoError { context, .. })) =
+        if let Err(Error::IoError { context, .. }) =
             server_handle.send_deploy_file("<not a valid path>").await
-=======
-        if let Err(Error::IoError { context, .. }) =
-            server_handle.send_deploy_file("<not a valid path>")
->>>>>>> 52e3ea32
         {
             assert_eq!(context, "unable to read input file \'<not a valid path>\'")
         }
@@ -802,15 +646,10 @@
             Ok(())
         ));
         let server_handle = MockServerHandle::spawn::<PutDeployParams>(PutDeploy::METHOD);
-<<<<<<< HEAD
-        assert_eq!(
+        assert!(matches!(
             server_handle
                 .send_deploy_file(file_path.to_str().unwrap())
                 .await,
-=======
-        assert!(matches!(
-            server_handle.send_deploy_file(file_path.to_str().unwrap()),
->>>>>>> 52e3ea32
             Ok(())
         ));
     }
@@ -1159,8 +998,7 @@
     #[tokio::test(flavor = "multi_thread")]
     async fn should_send_put_deploy() {
         let server_handle = MockServerHandle::spawn::<PutDeployParams>(PutDeploy::METHOD);
-<<<<<<< HEAD
-        assert_eq!(
+        assert!(matches!(
             server_handle
                 .put_deploy(
                     deploy_params::test_data_valid(),
@@ -1168,14 +1006,6 @@
                     payment_params::test_data_with_name()
                 )
                 .await,
-=======
-        assert!(matches!(
-            server_handle.put_deploy(
-                deploy_params::test_data_valid(),
-                session_params::test_data_with_package_hash(),
-                payment_params::test_data_with_name()
-            ),
->>>>>>> 52e3ea32
             Ok(())
         ));
     }
@@ -1199,10 +1029,9 @@
             let maybe_target_account =
                 "01522ef6c89038019cb7af05c340623804392dd2bb1f4dab5e4a9c3ab752fc0179";
 
-<<<<<<< HEAD
             let server_handle = server_handle.clone();
 
-            assert_eq!(
+            assert!(matches!(
                 server_handle
                     .transfer(
                         amount,
@@ -1212,23 +1041,7 @@
                     )
                     .await,
                 Ok(())
-            );
-=======
-            // If you remove the tokio::task::spawn_blocking call wrapping the call to transfer,
-            // the client will eventually eat all executor threads and deadlock (at 64 consecutive
-            // requests). I believe this is happening because the server is executing on the same
-            // tokio runtime as the client.
-            let server_handle = server_handle.clone();
-            let join_handle = task::spawn_blocking(move || {
-                server_handle.transfer(
-                    amount,
-                    maybe_target_account,
-                    deploy_params::test_data_valid(),
-                    payment_params::test_data_with_name(),
-                )
-            });
-            assert!(matches!(join_handle.await.unwrap(), Ok(())));
->>>>>>> 52e3ea32
+            ));
         }
 
         let diff = now.elapsed();
@@ -1255,8 +1068,7 @@
         let amount = "100";
         let maybe_target_account =
             "01522ef6c89038019cb7af05c340623804392dd2bb1f4dab5e4a9c3ab752fc0179";
-<<<<<<< HEAD
-        assert_eq!(
+        assert!(matches!(
             server_handle
                 .transfer(
                     amount,
@@ -1265,15 +1077,6 @@
                     payment_params::test_data_with_name()
                 )
                 .await,
-=======
-        assert!(matches!(
-            server_handle.transfer(
-                amount,
-                maybe_target_account,
-                deploy_params::test_data_valid(),
-                payment_params::test_data_with_name()
-            ),
->>>>>>> 52e3ea32
             Ok(())
         ));
     }
